--- conflicted
+++ resolved
@@ -7,7 +7,6 @@
 import validators
 from requests import Request, Session
 
-<<<<<<< HEAD
 
 try:
     FileNotFoundError
@@ -15,9 +14,6 @@
     FileNotFoundError = IOError
 
 __version__ = '0.2.1'
-=======
-__version__ = '0.2.0'
->>>>>>> 31d2cc12
 
 logger = logging.getLogger('portainer-cli')
 
